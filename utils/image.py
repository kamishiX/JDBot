import textwrap
from io import BytesIO

import discord
from PIL import Image, ImageDraw, ImageFont, ImageOps, ImageSequence

font = ImageFont.truetype("assets/fonts/verdana_edited.ttf", 35)
# should be able to place it here


def call_text(text) -> BytesIO:

    text = textwrap.fill(text, 33)
    f = BytesIO()

    with Image.open("assets/images/calling_template.jpg") as image:

        draw = ImageDraw.Draw(image)
        draw.text((5, 5), text, font=font, fill="black")

        image.save(f, "PNG")

    f.seek(0)
    return f


def gadget(text) -> BytesIO:

    text = textwrap.fill(text, 30)
    f = BytesIO()

    with Image.new("RGBA", (600, 800), "white") as canv:
        with Image.open("assets/images/gadget.png") as image:

            resized = image.resize((600, 600))
            canv.paste(resized, (0, 200))

            draw = ImageDraw.Draw(canv)
            draw.text((5, 5), text, font=font, fill="black")

            canv.save(f, "PNG")

    f.seek(0)
    return f


def invert(image) -> discord.File:

    wrapped_image = BytesIO(image)
    f = BytesIO()

    frames = []
    durations = []

    with Image.open(wrapped_image) as img:
        for frame in ImageSequence.Iterator(img):
            durations.append(frame.info.get("duration", 50))
            frame = frame.convert("RGB")
            inverted = ImageOps.invert(frame)
            frames.append(inverted)

    if len(frames) < 2:
        frames[0].save(f, format="PNG")
        f.seek(0)
        file = discord.File(f, "inv.png")

    else:
        frames[0].save(f, format="GIF", append_images=frames[1:], save_all=True, duration=durations, disposal=2)
        f.seek(0)
        file = discord.File(f, "inv.gif")

    return file


ASSET_SIZE = 220
OFFSET = 10


<<<<<<< HEAD
def laugh_frame(LAUGH_IMAGE: Image.Image, asset: Image.Image) -> Image.Image:

    base = LAUGH_IMAGE.copy()
    asset = asset.resize((ASSET_SIZE, ASSET_SIZE), Image.BICUBIC)
    base.paste(asset, (OFFSET, base.height - (ASSET_SIZE - OFFSET)), asset)
=======
def laugh_frame(asset: Image.Image) -> Image.Image:
    with Image.open("laugh.png").convert("RGBA") as LAUGH_IMAGE:
        base = LAUGH_IMAGE.copy()
        asset = asset.resize((ASSET_SIZE, ASSET_SIZE), Image.BICUBIC)
        base.paste(asset, (OFFSET, base.height - (ASSET_SIZE - OFFSET)), asset)
>>>>>>> 8f0e3453
    return base


def laugh(raw_asset: bytes) -> BytesIO:
    buff = BytesIO()

    with Image.open("assets/images/laugh.png").convert("RGBA") as template:
        with Image.open(BytesIO(raw_asset)) as asset:
            gif = False
            if gif := asset.is_animated:
                frames = []
                for frame in ImageSequence.Iterator(template, asset):
                    new_frame = laugh_frame(frame.convert("RGBA"))
                    new_frame.info["duration"] = frame.info.get("duration", 0)
                    frames.append(new_frame)

                frames[0].save(buff, format="GIF", save_all=True, append_images=frames[1:], loop=0)
            else:
                laugh_frame(template, asset).save(buff, format="PNG")

    gif = "gif" if gif else "png"

    buff.seek(0)
    return buff, gif<|MERGE_RESOLUTION|>--- conflicted
+++ resolved
@@ -75,20 +75,11 @@
 ASSET_SIZE = 220
 OFFSET = 10
 
-
-<<<<<<< HEAD
 def laugh_frame(LAUGH_IMAGE: Image.Image, asset: Image.Image) -> Image.Image:
 
     base = LAUGH_IMAGE.copy()
     asset = asset.resize((ASSET_SIZE, ASSET_SIZE), Image.BICUBIC)
     base.paste(asset, (OFFSET, base.height - (ASSET_SIZE - OFFSET)), asset)
-=======
-def laugh_frame(asset: Image.Image) -> Image.Image:
-    with Image.open("laugh.png").convert("RGBA") as LAUGH_IMAGE:
-        base = LAUGH_IMAGE.copy()
-        asset = asset.resize((ASSET_SIZE, ASSET_SIZE), Image.BICUBIC)
-        base.paste(asset, (OFFSET, base.height - (ASSET_SIZE - OFFSET)), asset)
->>>>>>> 8f0e3453
     return base
 
 

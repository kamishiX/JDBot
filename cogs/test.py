from discord.ext import commands, menus
import discord, platform, functools, psutil, os
import utils
from discord.ext.commands.cooldowns import BucketType

#import itertools, re, typing, random, collections, io

class Test(commands.Cog):
  def __init__(self, bot):
    self.bot = bot

  @commands.command()
  async def ticket_make(self,ctx):
    await ctx.send("WIP, will make ticket soon..")

  @commands.command(brief="this command will error by sending no content")
  async def te(self, ctx):
    await ctx.send("this command will likely error...")
    await ctx.send("")

  @commands.command(brief = "WIP command to verify")
  async def verify(self, ctx):
    await ctx.send("WIP will make this soon..")

  async def cog_check(self, ctx):
    return ctx.author.id in self.bot.testers

  async def cog_command_error(self, ctx, error):
    if ctx.command and not ctx.command.has_error_handler():
      await ctx.send(error)
      import traceback
      traceback.print_exc()
      
    #I need to fix all cog_command_error
  
  @commands.command(brief = "a command to email you(work in progress)", help = "This command will email your email, it will automatically delete in guilds, but not in DMs(as it's not necessary")
  async def email(self, ctx, *args):
    print(args)
    await ctx.send("WIP")
  
  @commands.command(brief="work in progress")
  async def invert(self, ctx, Member: utils.BetterMemberConverter = None):
    Member = Member or ctx.author
    passes = False

    if ctx.message.attachments:
      for x in ctx.message.attachments:
        try:
          discord.utils._get_mime_type_for_image(await x.read())
          passes = True
        except discord.errors.InvalidArgument:
          passes = False

        if passes:
          invert_time = functools.partial(utils.invert_func, await x.read())
          file = await self.bot.loop.run_in_executor(None, invert_time)
          return await ctx.send(file = file)

    if not ctx.message.attachments or not passes:
      url = (Member.avatar.replace(format = "png")).url
      invert_time = functools.partial(utils.invert_func, await url.read() )

      file = await self.bot.loop.run_in_executor(None, invert_time)
      await ctx.send(file = file)

  @invert.error
  async def invert_error(self, ctx, error):
    await ctx.send(error)

  @commands.command(brief="make a unique prefix for this guild(other prefixes still work)")
  async def setprefix(self, ctx, *, arg = None):
    await ctx.send("WIP")

  @commands.command(brief = "WIP thing for birthday set up lol")
  async def birthday_setup(self, ctx):
    await ctx.send("WIP")

  @commands.command(brief ="sleep time")
  async def set_sleeptime(self, ctx):
    await ctx.send("WIP")

  @commands.command(brief = "wakeup time")
  async def set_wakeuptime(self, ctx):
    await ctx.send("WIP")

  @commands.command(brief = "a command that takes a url and sees if it's an image.")
  async def image_check(self, ctx, *, args = None):
    if not args:
      return await ctx.send("please give args so it can do a url.")

  @commands.command(brief = "Gives Information about JDBot")
  async def about(self, ctx):
<<<<<<< HEAD
    embed = discord.Embed(title="About Bot", description="Here you can view bot and author information", color= 0xeb6d15)

    embed.add_field(name="Author Information", value="This Bot is made by JDJG Inc. Official#3493(you can find out who the current owner is from the owner command(someone may have forked it).", inline=True)

    embed.add_field(name="Bot Version", value='```1.0.0```', inline = True)

    embed.add_field(name="Python Version:", value=f"```{platform.python_version()}```", inline = True)

    embed.add_field(name="Library", value = "```discord.py```",  inline = True)

    embed.add_field(name="Discord.Py Version", value=f"```{discord.__version__}```")

    embed.add_field(name="RAM Usage", value=f"```{(psutil.Process(os.getpid()).memory_full_info().rss / 1024**2):.2f} MB```",  inline = True)

    embed.add_field(name="Servers", value=f"```{len(self.bot.guilds)}```", inline=True)

    embed.add_field(name = "Contributers", value='Shadi#9492 \nMiddlle#0101')

    embed.add_field(name = "Sponsors", value='No current sponsors :(')

    embed.set_author(name = f"{self.bot.user}", icon_url = self.bot.user.display_avatar.url)

    embed.set_footer(
        text=
        'Find out more bot info from stats and other commands, want to become a sponsor dm me. I hope I am not missing an contributors or sponsors.'
    )

    await ctx.send(embed = embed)
=======
    """Shows a short description of the bot."""
          
      embed = discord.Embed(
          title="About Bot",
          description="Here you can view bot and author information",
          color= 0xeb6d15,
      )
      embed.set_author(name=self.bot.user.name,
                         icon_url=self.bot.user.avatar_url)
      embed.add_field(
          name="Author Information",
          value="This Bot is made by JDJG Inc. Official#3493(you can find out who the current owner is from the owner command(someone may have forked it).",
          inline=True,
      )
      embed.add_field(name="Bot Version",
                        value=f"```{1.0.0}```",
                        inline=True)
      
      embed.add_field(name="Python Version:",
                        value=f"```{pythonVersion = platform.python_version()}```",
                        inline=True)
      
      embed.add_field(name="Library", value="```discord.py```", inline=True)
      embed.add_field(name="Discord.Py Version", value=f"```{discord.__version__}```")
      embed.add_field(name="RAM Usage",
                        value=f"```{(self.process.memory_full_info().rss / 1024**2):.2f} MB```",
                        inline=True)
      embed.add_field(
          name="Servers",
          value=f"```{len(self.bot.guilds)}```",
          inline=True,
      )
      
      embed.set_footer("Insert text here")
      await ctx.send(embed=embed)
>>>>>>> 676addb6

  @commands.command(brief = "gets tweets from a username")
  async def tweet(self, ctx, *, args = None):
    await ctx.send("WIP")
    #look at the JDJG Bot orginal

  @commands.command(brief = "add emoji to your guild lol")
  async def emoji_add(self, ctx):
    await ctx.send("WIP")
    #look at the JDJG Bot orginal

  @commands.command(brief = "sends a emoji to me to review(a.k.a reviewed in the review channel)")
  async def emoji_save(self, ctx):
    await ctx.send("WIP")
    #look at the JDJG Bot orginal

  @commands.command(brief = "runs something in le console")
  async def console(self, ctx):
    await ctx.send("WIP")
    #look at the JDJG Bot orginal and other evals also well look at run commands too

  @commands.command(brief = "rips the source of commands by linking to the github.", name = "source")
  async def _source(self, ctx):
    
    await ctx.send("Eh okay, it's WIP btw.")

  #look at global_chat stuff for global_chat features, rank for well rank, add an update system too, add cc_ over. nick too, as well as kick and ban, ofc unban and other guild ban moderation stuff. Port over emoji_check but public and make that do it's best to upload less than 256 kB, try to freeze bot with suspend, or somehow, basically make it in unresponsive mode(maybe), and ofc an os emulation mode, as well as update mode, and nick.


  @commands.command(brief = "Gives info on pypi packages")
  async def npm(self, ctx, *, args = None):
    
    if args:
      npm_response = await self.bot.session.get(f"https://registry.npmjs.com/{args}")

      if npm_response.ok:
        npm_response = await npm_response.json()

        await ctx.send("WIP")

      else:
        await ctx.send(f"Could not find package **{args}** on npm.", allowed_mentions = discord.AllowedMentions.none())

    else:
      await ctx.send("Please look for a library to get the info of.")
  
      
      

def setup(bot):
  bot.add_cog(Test(bot))<|MERGE_RESOLUTION|>--- conflicted
+++ resolved
@@ -90,7 +90,7 @@
 
   @commands.command(brief = "Gives Information about JDBot")
   async def about(self, ctx):
-<<<<<<< HEAD
+
     embed = discord.Embed(title="About Bot", description="Here you can view bot and author information", color= 0xeb6d15)
 
     embed.add_field(name="Author Information", value="This Bot is made by JDJG Inc. Official#3493(you can find out who the current owner is from the owner command(someone may have forked it).", inline=True)
@@ -119,43 +119,7 @@
     )
 
     await ctx.send(embed = embed)
-=======
-    """Shows a short description of the bot."""
-          
-      embed = discord.Embed(
-          title="About Bot",
-          description="Here you can view bot and author information",
-          color= 0xeb6d15,
-      )
-      embed.set_author(name=self.bot.user.name,
-                         icon_url=self.bot.user.avatar_url)
-      embed.add_field(
-          name="Author Information",
-          value="This Bot is made by JDJG Inc. Official#3493(you can find out who the current owner is from the owner command(someone may have forked it).",
-          inline=True,
-      )
-      embed.add_field(name="Bot Version",
-                        value=f"```{1.0.0}```",
-                        inline=True)
-      
-      embed.add_field(name="Python Version:",
-                        value=f"```{pythonVersion = platform.python_version()}```",
-                        inline=True)
-      
-      embed.add_field(name="Library", value="```discord.py```", inline=True)
-      embed.add_field(name="Discord.Py Version", value=f"```{discord.__version__}```")
-      embed.add_field(name="RAM Usage",
-                        value=f"```{(self.process.memory_full_info().rss / 1024**2):.2f} MB```",
-                        inline=True)
-      embed.add_field(
-          name="Servers",
-          value=f"```{len(self.bot.guilds)}```",
-          inline=True,
-      )
-      
-      embed.set_footer("Insert text here")
-      await ctx.send(embed=embed)
->>>>>>> 676addb6
+
 
   @commands.command(brief = "gets tweets from a username")
   async def tweet(self, ctx, *, args = None):

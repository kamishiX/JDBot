--- conflicted
+++ resolved
@@ -90,29 +90,24 @@
 
   @commands.command(brief = "Gives Information about JDBot")
   async def about(self, ctx):
-<<<<<<< HEAD
+
     embed = discord.Embed(title="About Bot", description="Here you can view bot and author information", color= 0xeb6d15, timestamp = ctx.message.created_at)
-=======
 
-    embed = discord.Embed(title="About Bot", description="Here you can view bot and author information", color= 0xeb6d15)
->>>>>>> cb5d6b11
 
     embed.add_field(name="Author Information", value="This Bot is made by JDJG Inc. Official#3493(you can find out who the current owner is from the owner command(someone may have forked it).", inline=False)
 
     embed.add_field(name="Bot Version", value='```1.0.0```', inline = True)
 
-<<<<<<< HEAD
+
     embed.add_field(name="Bot Version", value='```1.0.0```', inline = True)
 
-=======
->>>>>>> cb5d6b11
     embed.add_field(name="Python Version:", value=f"```{platform.python_version()}```", inline = True)
 
     embed.add_field(name="Library", value = "```discord.py```",  inline = True)
 
     embed.add_field(name="Discord.Py Version", value=f"```{discord.__version__}```")
 
-<<<<<<< HEAD
+
     embed.add_field(name = "RAM Usage", value=f"```{(psutil.Process(os.getpid()).memory_full_info().rss / 1024**2):.2f} MB```",  inline = True)
 
     embed.add_field(name="Servers", value=f"```{len(self.bot.guilds)}```", inline=True)
@@ -120,15 +115,7 @@
     embed.add_field(name = "Contributers", value='Shadi#9492 \nMiddlle#0101')
 
     embed.add_field(name = "Sponsors", value='No current sponsors :(')
-=======
-    embed.add_field(name="RAM Usage", value=f"```{(psutil.Process(os.getpid()).memory_full_info().rss / 1024**2):.2f} MB```",  inline = True)
 
-    embed.add_field(name="Servers", value=f"```{len(self.bot.guilds)}```", inline=True)
-
-    embed.add_field(name = "Contributers", value='Shadi#9492 \nMiddlle#0101', inline=True)
-
-    embed.add_field(name = "Sponsors", value='No current sponsors :(', inline=True)
->>>>>>> cb5d6b11
 
     embed.set_author(name = f"{self.bot.user}", icon_url = self.bot.user.display_avatar.url)
 

from discord.ext import commands, menus
import discord, os, itertools, re, functools, typing, random, collections, io
import utils
from discord.ext.commands.cooldowns import BucketType

class Test(commands.Cog):
  def __init__(self, bot):
    self.bot = bot

  @commands.command()
  async def ticket_make(self,ctx):
    await ctx.send("WIP, will make ticket soon..")

  @commands.command(brief="this command will error by sending no content")
  async def te(self, ctx):
    await ctx.send("this command will likely error...")
    await ctx.send("")

  @commands.command(brief = "WIP command to verify")
  async def verify(self, ctx):
    await ctx.send("WIP will make this soon..")

  async def cog_check(self, ctx):
    return ctx.author.id in self.bot.testers

  async def cog_command_error(self, ctx, error):
    if ctx.command and not ctx.command.has_error_handler():
      await ctx.send(error)
      import traceback
      traceback.print_exc()
      
    #I need to fix all cog_command_error
  
  @commands.command(brief = "a command to email you(work in progress)", help = "This command will email your email, it will automatically delete in guilds, but not in DMs(as it's not necessary")
  async def email(self, ctx, *args):
    print(args)
    await ctx.send("WIP")
  
  @commands.command(brief="work in progress")
  async def invert(self, ctx, Member: utils.BetterMemberConverter = None):
    Member = Member or ctx.author
    passes = False

    if ctx.message.attachments:
      for x in ctx.message.attachments:
        try:
          discord.utils._get_mime_type_for_image(await x.read())
          passes = True
        except discord.errors.InvalidArgument:
          passes = False

        if passes is True:
          invert_time = functools.partial(utils.invert_func, await x.read())
          file = await self.bot.loop.run_in_executor(None, invert_time)
          return await ctx.send(file = file)

    if not ctx.message.attachments or not passes:
      url = (Member.avatar.replace(format = "png")).url
      invert_time = functools.partial(utils.invert_func, await url.read() )

      file = await self.bot.loop.run_in_executor(None, invert_time)
      await ctx.send(file = file)

  @invert.error
  async def invert_error(self, ctx, error):
    await ctx.send(error)

  @commands.command(brief="make a unique prefix for this guild(other prefixes still work)")
  async def setprefix(self, ctx, *, arg = None):
    await ctx.send("WIP")

  @commands.command(brief = "WIP thing for birthday set up lol")
  async def birthday_setup(self, ctx):
    await ctx.send("WIP")

  @commands.command(brief ="sleep time")
  async def set_sleeptime(self, ctx):
    await ctx.send("WIP")

  @commands.command(brief = "wakeup time")
  async def set_wakeuptime(self, ctx):
    await ctx.send("WIP")

  @commands.command(brief = "a command that takes a url and sees if it's an image.")
  async def image_check(self, ctx, *, args = None):
    if not args:
      return await ctx.send("please give args so it can do a url.")

  @commands.command(brief = "like other Bot info commands but more info?")
  async def about(self, ctx):
    """Shows a short description of the bot."""
<<<<<<< HEAD
      
      
      ramUsage = self.process.memory_full_info().rss / 1024**2
      pythonVersion = platform.python_version()
      dpyVersion = discord.__version__
      servercount = len(self.bot.guilds)
=======
          
>>>>>>> 65aafb8f
      embed = discord.Embed(
          title="About Bot",
          description="Here you can view bot and author information",
          color= 0xeb6d15,
      )
      embed.set_author(name=self.bot.user.name,
                         icon_url=self.bot.user.avatar_url)
      embed.add_field(
          name="Author Information",
          value="This Bot is made by JDJG Inc. Official#3493(you can find out who the current owner is from the owner command(someone may have forked it).",
          inline=True,
      )
      embed.add_field(name="Bot Version",
<<<<<<< HEAD
                        value=f"```Placeholder```", # I dunno any other way to implement a version tracking other than a txt file so placeholder for now
=======
                        value=f"```{1.0.0}```",
>>>>>>> 65aafb8f
                        inline=True)
      
      embed.add_field(name="Python Version:",
                        value=f"```{pythonVersion = platform.python_version()}```",
                        inline=True)
      
      embed.add_field(name="Library", value="```discord.py```", inline=True)
      embed.add_field(name="Discord.Py Version", value=f"```{discord.__version__}```")
      embed.add_field(name="RAM Usage",
                        value=f"```{(self.process.memory_full_info().rss / 1024**2):.2f} MB```",
                        inline=True)
      embed.add_field(
          name="Servers",
          value=f"```{len(self.bot.guilds)}```",
          inline=True,
      )
      
<<<<<<< HEAD
      embed.set_footer("Insert text here")
=======
      
      embed.set_author(name = f"{self.bot.user}", icon_url = self.bot.user.display_avatar.url)
      
      
>>>>>>> 65aafb8f
      await ctx.send(embed=embed)

  @commands.command(brief = "gets tweets from a username")
  async def tweet(self, ctx, *, args = None):
    await ctx.send("WIP")
    #look at the JDJG Bot orginal

  @commands.command(brief = "add emoji to your guild lol")
  async def emoji_add(self, ctx):
    await ctx.send("WIP")
    #look at the JDJG Bot orginal

  @commands.command(brief = "sends a emoji to me to review(a.k.a reviewed in the review channel)")
  async def emoji_save(self, ctx):
    await ctx.send("WIP")
    #look at the JDJG Bot orginal

  @commands.command(brief = "runs something in le console")
  async def console(self, ctx):
    await ctx.send("WIP")
    #look at the JDJG Bot orginal and other evals also well look at run commands too

  @commands.command(brief = "rips the source of commands by linking to the github.", name = "source")
  async def _source(self, ctx):
    
    await ctx.send("Eh okay, it's WIP btw.")

  #look at global_chat stuff for global_chat features, rank for well rank, add an update system too, add cc_ over. nick too, as well as kick and ban, ofc unban and other guild ban moderation stuff. Port over emoji_check but public and make that do it's best to upload less than 256 kB, try to freeze bot with suspend, or somehow, basically make it in unresponsive mode(maybe), and ofc an os emulation mode, as well as update mode, and nick.


  @commands.command(brief = "Gives info on pypi packages")
  async def npm(self, ctx, *, args = None):
    
    if args:
      npm_response = await self.bot.session.get(f"https://registry.npmjs.com/{args}")

      if npm_response.ok:
        npm_response = await npm_response.json()

        await ctx.send("WIP")

      else:
        await ctx.send(f"Could not find package **{args}** on npm.", allowed_mentions = discord.AllowedMentions.none())

    else:
      await ctx.send("Please look for a library to get the info of.")
  
      
      

def setup(bot):
  bot.add_cog(Test(bot))<|MERGE_RESOLUTION|>--- conflicted
+++ resolved
@@ -89,16 +89,7 @@
   @commands.command(brief = "like other Bot info commands but more info?")
   async def about(self, ctx):
     """Shows a short description of the bot."""
-<<<<<<< HEAD
-      
-      
-      ramUsage = self.process.memory_full_info().rss / 1024**2
-      pythonVersion = platform.python_version()
-      dpyVersion = discord.__version__
-      servercount = len(self.bot.guilds)
-=======
           
->>>>>>> 65aafb8f
       embed = discord.Embed(
           title="About Bot",
           description="Here you can view bot and author information",
@@ -112,11 +103,7 @@
           inline=True,
       )
       embed.add_field(name="Bot Version",
-<<<<<<< HEAD
-                        value=f"```Placeholder```", # I dunno any other way to implement a version tracking other than a txt file so placeholder for now
-=======
                         value=f"```{1.0.0}```",
->>>>>>> 65aafb8f
                         inline=True)
       
       embed.add_field(name="Python Version:",
@@ -134,14 +121,7 @@
           inline=True,
       )
       
-<<<<<<< HEAD
       embed.set_footer("Insert text here")
-=======
-      
-      embed.set_author(name = f"{self.bot.user}", icon_url = self.bot.user.display_avatar.url)
-      
-      
->>>>>>> 65aafb8f
       await ctx.send(embed=embed)
 
   @commands.command(brief = "gets tweets from a username")
